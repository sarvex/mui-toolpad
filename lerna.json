{
<<<<<<< HEAD
  "version": "0.0.41-alpha.2",
=======
  "version": "0.0.41",
>>>>>>> 21607a24
  "npmClient": "yarn",
  "useWorkspaces": true
}<|MERGE_RESOLUTION|>--- conflicted
+++ resolved
@@ -1,9 +1,5 @@
 {
-<<<<<<< HEAD
-  "version": "0.0.41-alpha.2",
-=======
   "version": "0.0.41",
->>>>>>> 21607a24
   "npmClient": "yarn",
   "useWorkspaces": true
 }