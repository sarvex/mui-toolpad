--- conflicted
+++ resolved
@@ -216,15 +216,11 @@
    * @returns {boolean} a boolean value indicating whether the property should be visible or not
    */
   visible?: ((props: P) => boolean) | boolean;
-<<<<<<< HEAD
   /**
    * Name of category that this property belongs to.
    */
   category?: string;
-=======
-
   tsType?: string;
->>>>>>> 01c5525f
 }
 
 export type ArgTypeDefinitions<P extends object = {}> = {
