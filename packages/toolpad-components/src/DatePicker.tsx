import * as React from 'react';
import { LocalizationProvider } from '@mui/x-date-pickers/LocalizationProvider';
import {
  DesktopDatePicker,
  DesktopDatePickerProps,
  DesktopDatePickerSlotsComponentsProps,
} from '@mui/x-date-pickers/DesktopDatePicker';
import { AdapterDayjs } from '@mui/x-date-pickers/AdapterDayjs';
import { createComponent, useNode } from '@mui/toolpad-core';
import dayjs from 'dayjs';
<<<<<<< HEAD
import { Controller, FieldError } from 'react-hook-form';
import { SX_PROP_HELPER_TEXT } from './constants';
import { FormContext, useFormInput, withComponentForm } from './Form';
=======
import { SX_PROP_HELPER_TEXT } from './constants.js';
>>>>>>> 01c5525f

const LOCALE_LOADERS = new Map([
  ['en', () => import('dayjs/locale/en')],
  ['nl', () => import('dayjs/locale/nl')],
  ['fr', () => import('dayjs/locale/fr')],
  // TODO...
]);

interface LoadableLocale {
  locale: string;
  load: () => Promise<unknown>;
}

const handlers = new Set<() => void>();
let loadedLocale: undefined | string;

function trygetLoadableLocale(locale: string): LoadableLocale | null {
  const load = LOCALE_LOADERS.get(locale);
  if (load) {
    return { locale, load };
  }
  return null;
}

function getLoadableLocale(): LoadableLocale | null {
  if (typeof window === 'undefined') {
    return null;
  }
  const languages = window.navigator.languages;
  for (const locale of languages) {
    const { language } = new Intl.Locale(locale);
    const result = trygetLoadableLocale(locale) || trygetLoadableLocale(language);
    if (result) {
      return result;
    }
  }
  return null;
}

const loadableLocale = getLoadableLocale();
if (loadableLocale) {
  loadableLocale.load().then(() => {
    loadedLocale = loadableLocale.locale;
    handlers.forEach((handler) => handler());
  });
}

function subscribeLocaleLoader(cb: () => void) {
  handlers.add(cb);
  return () => handlers.delete(cb);
}

function getSnapshot() {
  return loadedLocale;
}

export interface DatePickerProps
  extends Omit<DesktopDatePickerProps<dayjs.Dayjs>, 'value' | 'onChange' | 'defaultValue'> {
  value?: string;
  onChange: (newValue: string | null) => void;
  format: string;
  fullWidth: boolean;
  variant: 'outlined' | 'filled' | 'standard';
  size: 'small' | 'medium';
  sx: any;
  defaultValue?: string;
  name: string;
  isRequired: boolean;
  isInvalid: boolean;
}

function DatePicker({
  format,
  onChange,
  value: valueProp,
  defaultValue: defaultValueProp,
  isRequired,
  isInvalid,
  ...rest
}: DatePickerProps) {
  const nodeRuntime = useNode();

  const nodeName = rest.name || nodeRuntime?.nodeName;

  const { form } = React.useContext(FormContext);
  const fieldError = nodeName && form?.formState.errors[nodeName];

  const validationProps = React.useMemo(() => ({ isRequired, isInvalid }), [isInvalid, isRequired]);

  const { onFormInputChange } = useFormInput<string | null>({
    name: nodeName,
    value: valueProp,
    onChange,
    defaultValue: defaultValueProp,
    emptyValue: null,
    validationProps,
  });

  const handleChange = React.useMemo(
    () =>
      onChange
        ? (newValue: dayjs.Dayjs | null) => {
            // date-only form of ISO8601. See https://tc39.es/ecma262/#sec-date-time-string-format
            const stringValue = newValue?.format('YYYY-MM-DD') || '';

            if (form) {
              onFormInputChange(stringValue);
            } else {
              onChange(stringValue);
            }
          }
        : undefined,
    [form, onChange, onFormInputChange],
  );

  const adapterLocale = React.useSyncExternalStore(subscribeLocaleLoader, getSnapshot);

  const value = React.useMemo(
    () => (typeof valueProp === 'string' ? dayjs(valueProp) : valueProp),
    [valueProp],
  );

  const defaultValue = React.useMemo(
    () => (typeof defaultValueProp === 'string' ? dayjs(defaultValueProp) : defaultValueProp),
    [defaultValueProp],
  );

  const datePickerProps: DesktopDatePickerProps<dayjs.Dayjs> = {
    ...rest,
    format: format || 'L',
    value: value || null,
    onChange: handleChange,
    defaultValue,
    slotProps: {
      textField: {
        fullWidth: rest.fullWidth,
        variant: rest.variant,
        size: rest.size,
        sx: rest.sx,
        ...(form && {
          error: Boolean(fieldError),
          helperText: (fieldError as FieldError)?.message || '',
        }),
      },
    } as DesktopDatePickerSlotsComponentsProps<dayjs.Dayjs>,
  };

  const datePickerElement = <DesktopDatePicker<dayjs.Dayjs> {...datePickerProps} />;

  const fieldDisplayName = rest.label || nodeName;

  return (
    <LocalizationProvider dateAdapter={AdapterDayjs} adapterLocale={adapterLocale}>
      {form && nodeName ? (
        <Controller
          name={nodeName}
          control={form.control}
          rules={{
            required: isRequired ? `${fieldDisplayName} is required.` : false,
            validate: () => !isInvalid || `${fieldDisplayName} is invalid.`,
          }}
          render={() => datePickerElement}
        />
      ) : (
        datePickerElement
      )}
    </LocalizationProvider>
  );
}

const FormWrappedDatePicker = withComponentForm(DatePicker);

export default createComponent(FormWrappedDatePicker, {
  helperText:
    'The MUI X [Date picker](https://mui.com/x/react-date-pickers/date-picker/) component.\n\nThe date picker lets the user select a date.',
  argTypes: {
    value: {
      helperText: 'The currently selected date.',
      typeDef: { type: 'string', default: '' },
      onChangeProp: 'onChange',
      defaultValueProp: 'defaultValue',
    },
    format: {
      helperText:
        'The [format](https://day.js.org/docs/en/display/format) of the date in the UI. The value for the bindings will always be in the `YYYY-MM-DD` format. Leave empty to let the end-user locale define the format.',
      typeDef: {
        type: 'string',
        default: '',
      },
    },
    defaultValue: {
      helperText: 'A default value for the date picker.',
      typeDef: { type: 'string', default: '' },
    },
    label: {
      helperText: 'A label that describes the content of the date picker. e.g. "Arrival date".',
      typeDef: { type: 'string' },
    },
    name: {
      helperText: 'Name of this element. Used as a reference in form data.',
      typeDef: { type: 'string' },
    },
    variant: {
      helperText:
        'One of the available MUI TextField [variants](https://mui.com/material-ui/react-button/#basic-button). Possible values are `outlined`, `filled` or `standard`',
      typeDef: { type: 'string', enum: ['outlined', 'filled', 'standard'], default: 'outlined' },
    },
    size: {
      helperText: 'The size of the component. One of `small`, or `medium`.',
      typeDef: { type: 'string', enum: ['small', 'medium'], default: 'small' },
    },
    fullWidth: {
      helperText: 'Whether the button should occupy all available horizontal space.',
      typeDef: { type: 'boolean' },
    },
    disabled: {
      helperText: 'The date picker is disabled.',
      typeDef: { type: 'boolean' },
    },
    isRequired: {
      helperText: 'Whether the date picker is required to have a value.',
      typeDef: { type: 'boolean', default: false },
      category: 'validation',
    },
    isInvalid: {
      helperText: 'Whether the date picker value is invalid.',
      typeDef: { type: 'boolean', default: false },
      category: 'validation',
    },
    sx: {
      helperText: SX_PROP_HELPER_TEXT,
      typeDef: { type: 'object' },
    },
  },
});<|MERGE_RESOLUTION|>--- conflicted
+++ resolved
@@ -8,13 +8,9 @@
 import { AdapterDayjs } from '@mui/x-date-pickers/AdapterDayjs';
 import { createComponent, useNode } from '@mui/toolpad-core';
 import dayjs from 'dayjs';
-<<<<<<< HEAD
 import { Controller, FieldError } from 'react-hook-form';
-import { SX_PROP_HELPER_TEXT } from './constants';
 import { FormContext, useFormInput, withComponentForm } from './Form';
-=======
 import { SX_PROP_HELPER_TEXT } from './constants.js';
->>>>>>> 01c5525f
 
 const LOCALE_LOADERS = new Map([
   ['en', () => import('dayjs/locale/en')],
