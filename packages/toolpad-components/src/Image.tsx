--- conflicted
+++ resolved
@@ -1,11 +1,7 @@
 import { Box, Skeleton, SxProps } from '@mui/material';
 import * as React from 'react';
 import { createComponent } from '@mui/toolpad-core';
-<<<<<<< HEAD
-import { SX_PROP } from './constants';
-=======
-import { SX_PROP_HELPER_TEXT } from './constants.js';
->>>>>>> ddd37584
+import { SX_PROP } from './constants.js';
 
 export interface ImageProps {
   src: string;
