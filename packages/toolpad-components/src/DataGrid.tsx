import {
  DataGridProProps,
  DataGridPro,
  GridEventListener,
  GridToolbarContainer,
  GridToolbarColumnsButton,
  GridToolbarDensitySelector,
  GridToolbarExport,
  GridToolbarFilterButton,
  GridColumnResizeParams,
  GridColumns,
  GridCellParams,
  GridRowId,
  GridRowsProp,
  GridRowModes,
  GridRowParams,
  GridRowModesModel,
  GridColumnOrderChangeParams,
  gridColumnsTotalWidthSelector,
  gridColumnPositionsSelector,
  gridDensityRowHeightSelector,
  GridSelectionModel,
  GridValueFormatterParams,
  GridActionsCellItem,
  GridColDef,
  GridValueGetterParams,
<<<<<<< HEAD
  MuiBaseEvent,
=======
>>>>>>> 4b112378
  MuiEvent,
  useGridApiRef,
  useGridApiContext,
} from '@mui/x-data-grid-pro';
import * as React from 'react';
// eslint-disable-next-line no-restricted-imports
import {
  Delete as DeleteIcon,
  Edit as EditIcon,
  Save as SaveIcon,
  Cancel as CancelIcon,
<<<<<<< HEAD
  Add as AddIcon,
=======
>>>>>>> 4b112378
} from '@mui/icons-material';
import { useNode, createComponent } from '@mui/toolpad-core';
import { Box, Button, debounce, LinearProgress, Skeleton, Link, styled } from '@mui/material';
import { getObjectKey } from '@mui/toolpad-core/objectKey';
import { hasImageExtension } from '@mui/toolpad-core/path';

// Pseudo random number. See https://stackoverflow.com/a/47593316
function mulberry32(a: number): () => number {
  return () => {
    /* eslint-disable */
    let t = (a += 0x6d2b79f5);
    t = Math.imul(t ^ (t >>> 15), t | 1);
    t ^= t + Math.imul(t ^ (t >>> 7), t | 61);
    return ((t ^ (t >>> 14)) >>> 0) / 4294967296;
    /* eslint-enable */
  };
}

function randomBetween(seed: number, min: number, max: number): () => number {
  const random = mulberry32(seed);
  return () => min + (max - min) * random();
}

const SkeletonCell = styled(Box)(({ theme }) => ({
  display: 'flex',
  flexDirection: 'row',
  alignItems: 'center',
  borderBottom: `1px solid ${theme.palette.divider}`,
}));

function SkeletonLoadingOverlay() {
  const apiRef = useGridApiContext();

  const dimensions = apiRef.current?.getRootDimensions();
  const viewportHeight = dimensions?.viewportInnerSize.height ?? 0;

  const rowHeight = gridDensityRowHeightSelector(apiRef);
  const skeletonRowsCount = Math.ceil(viewportHeight / rowHeight);

  const totalWidth = gridColumnsTotalWidthSelector(apiRef);
  const positions = gridColumnPositionsSelector(apiRef);
  const inViewportCount = React.useMemo(
    () => positions.filter((value) => value <= totalWidth).length,
    [totalWidth, positions],
  );
  const columns = apiRef.current.getVisibleColumns().slice(0, inViewportCount);

  const children = React.useMemo(() => {
    // reseed random number generator to create stable lines betwen renders
    const random = randomBetween(12345, 25, 75);
    const array: React.ReactNode[] = [];

    for (let i = 0; i < skeletonRowsCount; i += 1) {
      for (const column of columns) {
        const width = Math.round(random());
        array.push(
          <SkeletonCell key={`col-${column.field}-${i}`} sx={{ justifyContent: column.align }}>
            <Skeleton sx={{ mx: 1 }} width={`${width}%`} />
          </SkeletonCell>,
        );
      }
      array.push(<SkeletonCell key={`fill-${i}`} />);
    }
    return array;
  }, [skeletonRowsCount, columns]);

  const rowsCount = apiRef.current.getRowsCount();

  return rowsCount > 0 ? (
    <LinearProgress />
  ) : (
    <div
      style={{
        display: 'grid',
        gridTemplateColumns: `${columns
          .map(({ computedWidth }) => `${computedWidth}px`)
          .join(' ')} 1fr`,
        gridAutoRows: `${rowHeight}px`,
      }}
    >
      {children}
    </div>
  );
}

function inferColumnType(value: unknown): string {
  if (value instanceof Date) {
    return 'dateTime';
  }
  const valueType = typeof value;
  switch (typeof value) {
    case 'number':
    case 'boolean':
      return valueType;
    case 'string':
      try {
        const url = new URL(value);

        if (hasImageExtension(url.pathname)) {
          return 'image';
        }

        return 'link';
      } catch (error) {
        return valueType;
      }
    case 'object':
      return 'json';
    default:
      return 'string';
  }
}

const DEFAULT_TYPES = new Set([
  'string',
  'number',
  'date',
  'dateTime',
  'boolean',
  'singleSelect',
  'actions',
]);

function dateValueGetter({ value }: GridValueGetterParams<any, any>) {
  return typeof value === 'number' ? new Date(value) : value;
}

type ToolpadColumnExtraProps = { customType?: string };
type ToolpadGridColDef = GridColDef & ToolpadColumnExtraProps;

const COLUMN_TYPES: Record<string, Omit<ToolpadGridColDef, 'field'>> = {
  json: {
    valueFormatter: ({ value: cellValue }: GridValueFormatterParams) => JSON.stringify(cellValue),
  },
  date: {
    valueGetter: dateValueGetter,
  },
  dateTime: {
    valueGetter: dateValueGetter,
  },
  link: {
    customType: 'link',
    renderCell: ({ value }) => (
      <Link href={value} target="_blank" rel="noopener noreferrer nofollow">
        {value}
      </Link>
    ),
  },
  image: {
    customType: 'image',
    renderCell: ({ field, id, value }) => (
      <Box component="img" src={value} alt={`${field}${id}`} sx={{ maxWidth: '100%', p: 2 }} />
    ),
  },
};

export type SerializableGridColumns = { field: string; type: string }[];

export function inferColumns(rows: GridRowsProp): SerializableGridColumns {
  if (rows.length < 1) {
    return [];
  }
  // Naive implementation that checks only the first row
  const firstRow = rows[0];
  return Object.entries(firstRow).map(([field, value]) => {
    return {
      field,
      type: inferColumnType(value),
    };
  });
}

export function parseColumns(columns: SerializableGridColumns): GridColumns {
  return columns.map(({ type, ...column }) => ({
    type: DEFAULT_TYPES.has(type) ? type : undefined,
    ...column,
    ...COLUMN_TYPES[type],
    // TODO: Add an option to set editability per column
    editable: true,
  }));
}

const EMPTY_ROWS: GridRowsProp = [];

interface Selection {
  id?: any;
}

interface OnDeleteEvent {
  event: {
    row: GridRowsProp[number];
  };
}

interface OnUpdateEvent {
  event: {
    row: GridRowsProp[number];
  };
<<<<<<< HEAD
}
interface OnCreateEvent {
  event: {
    row: GridRowsProp[number];
  };
=======
>>>>>>> 4b112378
}

const DRAFT_ROW_ID = '…';

interface ToolpadDataGridProps extends Omit<DataGridProProps, 'columns' | 'rows' | 'error'> {
  rows?: GridRowsProp;
  columns?: SerializableGridColumns;
  height?: number;
  rowIdField?: string;
  error?: Error | string;
  selection?: Selection | null;
  onSelectionChange?: (newSelection?: Selection | null) => void;
  onDelete?: (event: OnDeleteEvent) => void;
  onUpdate?: (event: OnUpdateEvent) => void;
<<<<<<< HEAD
  onCreate?: (event: OnCreateEvent) => void;
=======
>>>>>>> 4b112378
  hideToolbar?: boolean;
}

const DataGridComponent = React.forwardRef(function DataGridComponent(
  {
    columns: columnsProp,
    rows: rowsProp,
    height: heightProp,
    rowIdField: rowIdFieldProp,
    error: errorProp,
    selection,
    onDelete: onDeleteProp,
    onUpdate: onUpdateProp,
<<<<<<< HEAD
    onCreate: onCreateProp,
=======
>>>>>>> 4b112378
    onSelectionChange,
    hideToolbar,
    ...props
  }: ToolpadDataGridProps,
  ref: React.ForwardedRef<HTMLDivElement>,
) {
  const apiRef = useGridApiRef();
  const nodeRuntime = useNode<ToolpadDataGridProps>();

  const handleResize = React.useMemo(
    () =>
      debounce((params: GridColumnResizeParams) => {
        if (!nodeRuntime) {
          return;
        }

        nodeRuntime.updateAppDomConstProp('columns', (columns) =>
          columns?.map((column) =>
            column.field === params.colDef.field ? { ...column, width: params.width } : column,
          ),
        );
      }, 500),
    [nodeRuntime],
  );
  React.useEffect(() => handleResize.clear(), [handleResize]);

  const handleColumnOrderChange = React.useMemo(
    () =>
      debounce((params: GridColumnOrderChangeParams) => {
        if (!nodeRuntime) {
          return;
        }

        nodeRuntime.updateAppDomConstProp('columns', (columns) => {
          if (!columns) {
            return columns;
          }
          const old = columns.find((colDef) => colDef.field === params.field);
          if (!old) {
            return columns;
          }
          const withoutOld = columns.filter((column) => column.field !== params.field);
          return [
            ...withoutOld.slice(0, params.targetIndex),
            old,
            ...withoutOld.slice(params.targetIndex),
          ];
        });
      }, 500),
    [nodeRuntime],
  );
  React.useEffect(() => handleColumnOrderChange.clear(), [handleColumnOrderChange]);

  const rowsInput = rowsProp || EMPTY_ROWS;

  const hasExplicitRowId: boolean = React.useMemo(() => {
    const hasRowIdField: boolean = !!(rowIdFieldProp && rowIdFieldProp !== 'id');
    const parsedRows = rowsInput;
    return parsedRows.length === 0 || hasRowIdField || !!parsedRows[0].id;
  }, [rowIdFieldProp, rowsInput]);

  const rows: GridRowsProp = React.useMemo(
    () => (hasExplicitRowId ? rowsInput : rowsInput.map((row, id) => ({ ...row, id }))),
    [hasExplicitRowId, rowsInput],
  );

  const columnsInitRef = React.useRef(false);
  const hasColumnsDefined = columnsProp && columnsProp.length > 0;

  React.useEffect(() => {
    if (!nodeRuntime || hasColumnsDefined || rows.length <= 0 || columnsInitRef.current) {
      return;
    }

    let inferredColumns = inferColumns(rows);

    if (!hasExplicitRowId) {
      inferredColumns = inferredColumns.filter((column) => column.field !== 'id');
    }

    nodeRuntime.updateAppDomConstProp('columns', inferredColumns);

    columnsInitRef.current = true;
  }, [hasColumnsDefined, rows, nodeRuntime, hasExplicitRowId]);

  const getRowId = React.useCallback(
    (row: any) => {
      return rowIdFieldProp && row[rowIdFieldProp] ? row[rowIdFieldProp] : row.id;
    },
    [rowIdFieldProp],
  );

  const setRowId = React.useCallback(
    (row: any, id: any) => {
      if (rowIdFieldProp) {
        row[rowIdFieldProp] = id;
      } else {
        row.id = id;
      }
    },
    [rowIdFieldProp],
  );

  const onSelectionModelChange = React.useCallback(
    (ids: GridSelectionModel) => {
      onSelectionChange?.(ids.length > 0 ? rows.find((row) => row.id === ids[0]) : null);
    },
    [rows, onSelectionChange],
  );

  const selectionModel = React.useMemo(
    () => (selection?.id ? [selection.id] : []),
    [selection?.id],
  );

  const columns: GridColumns = React.useMemo(() => {
    return columnsProp ? parseColumns(columnsProp) : [];
  }, [columnsProp]);

  const [rowModesModel, setRowModesModel] = React.useState<GridRowModesModel>({});

<<<<<<< HEAD
  /*
   * Check if the DataGrid is in "create" mode
   * @param {GridRowId} id - The id of the row being edited (optional)
   * @returns {boolean} - True if the row with the passed id does not exist in the rows prop,
   * or if no id is passed, then true if the current number of rows is more than the number of rows in the rows prop
   */

  const isCreating = React.useCallback(
    (id?: GridRowId) => {
      if (!id) {
        return apiRef.current.getRowsCount?.() !== rows.length;
      }
      return !rows.map(getRowId).includes(id);
    },
    [apiRef, getRowId, rows],
  );

  const handleCancelClick = React.useCallback(
    (id: GridRowId) => () => {
      if (isCreating(id)) {
        apiRef.current.updateRows([{ id, _action: 'delete' }]);
      }
=======
  const handleCancelClick = React.useCallback(
    (id: GridRowId) => () => {
>>>>>>> 4b112378
      setRowModesModel({
        ...rowModesModel,
        [id]: { mode: GridRowModes.View, ignoreModifications: true },
      });
    },
<<<<<<< HEAD
    [apiRef, isCreating, rowModesModel],
=======
    [rowModesModel],
>>>>>>> 4b112378
  );

  const handleSaveClick = React.useCallback(
    (id: GridRowId) => () => {
      setRowModesModel({ ...rowModesModel, [id]: { mode: GridRowModes.View } });
    },
    [rowModesModel],
  );

  const handleRowEditStart = React.useCallback(
    (params: GridRowParams, event: MuiEvent<React.SyntheticEvent>) => {
      if (!onUpdateProp) {
        event.defaultMuiPrevented = true;
      }
    },
    [onUpdateProp],
  );

<<<<<<< HEAD
  const handleRowEditStop = React.useCallback<GridEventListener<'rowEditStop'>>(
    (params: GridRowParams, event: MuiEvent<MuiBaseEvent>) => {
      if (isCreating(params.id)) {
        event.defaultMuiPrevented = true;
      }
    },
    [isCreating],
  );

  const processRowUpdate = React.useCallback(
    (newRow: GridRowsProp[number], oldRow: GridRowsProp[number]) => {
      if (onCreateProp && isCreating(getRowId(newRow))) {
        onCreateProp({ event: { row: newRow } });
        return newRow;
      }

=======
  const processRowUpdate = React.useCallback(
    (newRow: GridRowsProp[number], oldRow: GridRowsProp[number]) => {
>>>>>>> 4b112378
      if (onUpdateProp) {
        onUpdateProp({ event: { row: newRow } });
      }
      return oldRow;
    },
<<<<<<< HEAD
    [onUpdateProp, onCreateProp, isCreating, getRowId],
  );

  const actionField = React.useMemo(() => {
    return onDeleteProp || onUpdateProp || onCreateProp
=======
    [onUpdateProp],
  );

  const actionField = React.useMemo(() => {
    return onDeleteProp || onUpdateProp
>>>>>>> 4b112378
      ? {
          field: 'actions',
          headerName: 'Actions',
          width: 100,
          type: 'actions',
          getActions: ({ id, row }: GridCellParams) => {
            const isInEditMode = rowModesModel[id]?.mode === GridRowModes.Edit;
<<<<<<< HEAD
            if (isInEditMode || isCreating(id)) {
=======
            if (isInEditMode && onUpdateProp) {
>>>>>>> 4b112378
              return [
                <GridActionsCellItem
                  icon={<SaveIcon />}
                  label="Save"
                  key={'save'}
                  onClick={handleSaveClick(id)}
                />,
                <GridActionsCellItem
                  icon={<CancelIcon />}
<<<<<<< HEAD
                  label={'Cancel'}
=======
                  label="Cancel"
>>>>>>> 4b112378
                  key={'cancel'}
                  onClick={handleCancelClick(id)}
                />,
              ];
            }
<<<<<<< HEAD
            return [
              onUpdateProp ? (
=======
            const actionElems = [];
            if (onUpdateProp) {
              actionElems.push(
>>>>>>> 4b112378
                <GridActionsCellItem
                  icon={<EditIcon />}
                  label="Edit"
                  key={'edit'}
<<<<<<< HEAD
                  onClick={() => {
                    setRowModesModel({ ...rowModesModel, [id]: { mode: GridRowModes.Edit } });
                  }}
                />
              ) : (
                <React.Fragment />
              ),
              onDeleteProp ? (
=======
                  showInMenu
                  onClick={() => {
                    setRowModesModel({ ...rowModesModel, [id]: { mode: GridRowModes.Edit } });
                  }}
                />,
              );
            }
            if (onDeleteProp) {
              actionElems.push(
>>>>>>> 4b112378
                <GridActionsCellItem
                  key={'delete'}
                  icon={<DeleteIcon />}
                  label="Delete"
<<<<<<< HEAD
                  onClick={() => {
                    onDeleteProp({ event: { row } });
                  }}
                />
              ) : (
                <React.Fragment />
              ),
            ];
          },
        }
      : null;
  }, [
    onDeleteProp,
    onUpdateProp,
    onCreateProp,
    isCreating,
    rowModesModel,
    handleCancelClick,
    handleSaveClick,
  ]);
=======
                  showInMenu
                  onClick={() => {
                    onDeleteProp({ event: { row } });
                  }}
                />,
              );
            }
            return actionElems;
          },
        }
      : null;
  }, [onDeleteProp, onUpdateProp, rowModesModel, handleCancelClick, handleSaveClick]);
>>>>>>> 4b112378

  const columnsWithActions = React.useMemo(() => {
    return actionField ? [...columns, actionField] : columns;
  }, [columns, actionField]);

<<<<<<< HEAD
  const handleCreateClick = React.useCallback(() => {
    const newRow = Object.fromEntries(columns.map((column) => [column.field, '']));
    setRowId(newRow, DRAFT_ROW_ID);
    apiRef.current.setRows([newRow, ...rows]);
    setRowModesModel({
      [DRAFT_ROW_ID]: { mode: GridRowModes.Edit, fieldToFocus: rowIdFieldProp || 'id' },
      ...rowModesModel,
    });
  }, [apiRef, rowIdFieldProp, setRowId, columns, rows, rowModesModel]);

  const CustomToolbar = React.useCallback(() => {
    return (
      <GridToolbarContainer>
        <GridToolbarColumnsButton />
        <GridToolbarFilterButton />
        <GridToolbarDensitySelector />
        <GridToolbarExport />
        {onCreateProp ? (
          <Button
            variant="text"
            disabled={isCreating()}
            color="primary"
            startIcon={<AddIcon />}
            onClick={handleCreateClick}
          >
            Add record
          </Button>
        ) : null}
      </GridToolbarContainer>
    );
  }, [onCreateProp, isCreating, handleCreateClick]);

=======
  const apiRef = useGridApiRef();
>>>>>>> 4b112378
  React.useEffect(() => apiRef.current.updateColumns(columns), [apiRef, columns]);

  // The grid doesn't update when the getRowId or columns properties change, so it needs to be remounted
  // TODO: remove columns from this equation once https://github.com/mui/mui-x/issues/5970 gets resolved
  const gridKey = React.useMemo(
    () => [getObjectKey(getRowId), getObjectKey(columns)].join('::'),
    [getRowId, columns],
  );

  const getRowHeight = React.useMemo(() => {
    const hasImageColumns = columns.some(
      ({ customType }: ToolpadGridColDef) => customType === 'image',
    );
    return hasImageColumns ? () => 'auto' : undefined;
  }, [columns]);

  return (
    <div ref={ref} style={{ height: heightProp, minHeight: '100%', width: '100%' }}>
      <DataGridPro
        apiRef={apiRef}
        editMode="row"
        rowModesModel={rowModesModel}
        onRowModesModelChange={(newModel) => setRowModesModel(newModel)}
        onRowEditStart={handleRowEditStart}
<<<<<<< HEAD
        onRowEditStop={handleRowEditStop}
=======
>>>>>>> 4b112378
        processRowUpdate={processRowUpdate}
        experimentalFeatures={{ newEditingApi: true }}
        components={{
          Toolbar: hideToolbar ? null : CustomToolbar,
          LoadingOverlay: SkeletonLoadingOverlay,
        }}
        onColumnResize={handleResize}
        onColumnOrderChange={handleColumnOrderChange}
        rows={rows}
        columns={columnsWithActions}
        key={gridKey}
        getRowId={getRowId}
        onSelectionModelChange={onSelectionModelChange}
        selectionModel={selectionModel}
        error={errorProp}
        componentsProps={{
          errorOverlay: {
            message: typeof errorProp === 'string' ? errorProp : errorProp?.message,
          },
        }}
        getRowHeight={getRowHeight}
        {...props}
      />
    </div>
  );
});

export default createComponent(DataGridComponent, {
  errorProp: 'error',
  loadingPropSource: ['rows', 'columns'],
  loadingProp: 'loading',
  resizableHeightProp: 'height',
  argTypes: {
    rows: {
      typeDef: { type: 'array', schema: '/schemas/DataGridRows.json' },
    },
    columns: {
      typeDef: { type: 'array', schema: '/schemas/DataGridColumns.json' },
      control: { type: 'GridColumns' },
    },
    rowIdField: {
      typeDef: { type: 'string' },
      control: { type: 'RowIdFieldSelect' },
      label: 'Id field',
    },
    selection: {
      typeDef: { type: 'object' },
      onChangeProp: 'onSelectionChange',
      defaultValue: null,
    },
    density: {
      typeDef: { type: 'string', enum: ['compact', 'standard', 'comfortable'] },
      defaultValue: 'compact',
    },
    height: {
      typeDef: { type: 'number' },
      defaultValue: 350,
    },
    loading: {
      typeDef: { type: 'boolean' },
    },
    hideToolbar: {
      typeDef: { type: 'boolean' },
    },
    sx: {
      typeDef: { type: 'object' },
    },
    onDelete: {
      typeDef: {
        type: 'event',
        arguments: [
          {
            name: 'event',
            tsType: `{ row: ThisComponent['rows'][number] }`,
          },
        ],
      },
    },
    onUpdate: {
      typeDef: {
        type: 'event',
        arguments: [
          {
            name: 'event',
            tsType: `{ row: ThisComponent['rows'][number] }`,
          },
        ],
      },
    },
<<<<<<< HEAD
    onCreate: {
      typeDef: {
        type: 'event',
        arguments: [
          {
            name: 'event',
            tsType: `{ row: ThisComponent['rows'][number] }`,
          },
        ],
      },
    },
=======
>>>>>>> 4b112378
  },
});<|MERGE_RESOLUTION|>--- conflicted
+++ resolved
@@ -24,10 +24,7 @@
   GridActionsCellItem,
   GridColDef,
   GridValueGetterParams,
-<<<<<<< HEAD
   MuiBaseEvent,
-=======
->>>>>>> 4b112378
   MuiEvent,
   useGridApiRef,
   useGridApiContext,
@@ -39,10 +36,7 @@
   Edit as EditIcon,
   Save as SaveIcon,
   Cancel as CancelIcon,
-<<<<<<< HEAD
   Add as AddIcon,
-=======
->>>>>>> 4b112378
 } from '@mui/icons-material';
 import { useNode, createComponent } from '@mui/toolpad-core';
 import { Box, Button, debounce, LinearProgress, Skeleton, Link, styled } from '@mui/material';
@@ -241,14 +235,11 @@
   event: {
     row: GridRowsProp[number];
   };
-<<<<<<< HEAD
 }
 interface OnCreateEvent {
   event: {
     row: GridRowsProp[number];
   };
-=======
->>>>>>> 4b112378
 }
 
 const DRAFT_ROW_ID = '…';
@@ -263,10 +254,7 @@
   onSelectionChange?: (newSelection?: Selection | null) => void;
   onDelete?: (event: OnDeleteEvent) => void;
   onUpdate?: (event: OnUpdateEvent) => void;
-<<<<<<< HEAD
   onCreate?: (event: OnCreateEvent) => void;
-=======
->>>>>>> 4b112378
   hideToolbar?: boolean;
 }
 
@@ -280,10 +268,7 @@
     selection,
     onDelete: onDeleteProp,
     onUpdate: onUpdateProp,
-<<<<<<< HEAD
     onCreate: onCreateProp,
-=======
->>>>>>> 4b112378
     onSelectionChange,
     hideToolbar,
     ...props
@@ -405,7 +390,6 @@
 
   const [rowModesModel, setRowModesModel] = React.useState<GridRowModesModel>({});
 
-<<<<<<< HEAD
   /*
    * Check if the DataGrid is in "create" mode
    * @param {GridRowId} id - The id of the row being edited (optional)
@@ -428,20 +412,12 @@
       if (isCreating(id)) {
         apiRef.current.updateRows([{ id, _action: 'delete' }]);
       }
-=======
-  const handleCancelClick = React.useCallback(
-    (id: GridRowId) => () => {
->>>>>>> 4b112378
       setRowModesModel({
         ...rowModesModel,
         [id]: { mode: GridRowModes.View, ignoreModifications: true },
       });
     },
-<<<<<<< HEAD
     [apiRef, isCreating, rowModesModel],
-=======
-    [rowModesModel],
->>>>>>> 4b112378
   );
 
   const handleSaveClick = React.useCallback(
@@ -460,7 +436,6 @@
     [onUpdateProp],
   );
 
-<<<<<<< HEAD
   const handleRowEditStop = React.useCallback<GridEventListener<'rowEditStop'>>(
     (params: GridRowParams, event: MuiEvent<MuiBaseEvent>) => {
       if (isCreating(params.id)) {
@@ -477,28 +452,16 @@
         return newRow;
       }
 
-=======
-  const processRowUpdate = React.useCallback(
-    (newRow: GridRowsProp[number], oldRow: GridRowsProp[number]) => {
->>>>>>> 4b112378
       if (onUpdateProp) {
         onUpdateProp({ event: { row: newRow } });
       }
       return oldRow;
     },
-<<<<<<< HEAD
     [onUpdateProp, onCreateProp, isCreating, getRowId],
   );
 
   const actionField = React.useMemo(() => {
     return onDeleteProp || onUpdateProp || onCreateProp
-=======
-    [onUpdateProp],
-  );
-
-  const actionField = React.useMemo(() => {
-    return onDeleteProp || onUpdateProp
->>>>>>> 4b112378
       ? {
           field: 'actions',
           headerName: 'Actions',
@@ -506,11 +469,7 @@
           type: 'actions',
           getActions: ({ id, row }: GridCellParams) => {
             const isInEditMode = rowModesModel[id]?.mode === GridRowModes.Edit;
-<<<<<<< HEAD
             if (isInEditMode || isCreating(id)) {
-=======
-            if (isInEditMode && onUpdateProp) {
->>>>>>> 4b112378
               return [
                 <GridActionsCellItem
                   icon={<SaveIcon />}
@@ -520,38 +479,19 @@
                 />,
                 <GridActionsCellItem
                   icon={<CancelIcon />}
-<<<<<<< HEAD
                   label={'Cancel'}
-=======
-                  label="Cancel"
->>>>>>> 4b112378
                   key={'cancel'}
                   onClick={handleCancelClick(id)}
                 />,
               ];
             }
-<<<<<<< HEAD
-            return [
-              onUpdateProp ? (
-=======
             const actionElems = [];
             if (onUpdateProp) {
               actionElems.push(
->>>>>>> 4b112378
                 <GridActionsCellItem
                   icon={<EditIcon />}
                   label="Edit"
                   key={'edit'}
-<<<<<<< HEAD
-                  onClick={() => {
-                    setRowModesModel({ ...rowModesModel, [id]: { mode: GridRowModes.Edit } });
-                  }}
-                />
-              ) : (
-                <React.Fragment />
-              ),
-              onDeleteProp ? (
-=======
                   showInMenu
                   onClick={() => {
                     setRowModesModel({ ...rowModesModel, [id]: { mode: GridRowModes.Edit } });
@@ -561,20 +501,18 @@
             }
             if (onDeleteProp) {
               actionElems.push(
->>>>>>> 4b112378
                 <GridActionsCellItem
                   key={'delete'}
                   icon={<DeleteIcon />}
                   label="Delete"
-<<<<<<< HEAD
+                  showInMenu
                   onClick={() => {
                     onDeleteProp({ event: { row } });
                   }}
-                />
-              ) : (
-                <React.Fragment />
-              ),
-            ];
+                />,
+              );
+            }
+            return actionElems;
           },
         }
       : null;
@@ -587,26 +525,11 @@
     handleCancelClick,
     handleSaveClick,
   ]);
-=======
-                  showInMenu
-                  onClick={() => {
-                    onDeleteProp({ event: { row } });
-                  }}
-                />,
-              );
-            }
-            return actionElems;
-          },
-        }
-      : null;
-  }, [onDeleteProp, onUpdateProp, rowModesModel, handleCancelClick, handleSaveClick]);
->>>>>>> 4b112378
 
   const columnsWithActions = React.useMemo(() => {
     return actionField ? [...columns, actionField] : columns;
   }, [columns, actionField]);
 
-<<<<<<< HEAD
   const handleCreateClick = React.useCallback(() => {
     const newRow = Object.fromEntries(columns.map((column) => [column.field, '']));
     setRowId(newRow, DRAFT_ROW_ID);
@@ -639,9 +562,6 @@
     );
   }, [onCreateProp, isCreating, handleCreateClick]);
 
-=======
-  const apiRef = useGridApiRef();
->>>>>>> 4b112378
   React.useEffect(() => apiRef.current.updateColumns(columns), [apiRef, columns]);
 
   // The grid doesn't update when the getRowId or columns properties change, so it needs to be remounted
@@ -666,10 +586,7 @@
         rowModesModel={rowModesModel}
         onRowModesModelChange={(newModel) => setRowModesModel(newModel)}
         onRowEditStart={handleRowEditStart}
-<<<<<<< HEAD
         onRowEditStop={handleRowEditStop}
-=======
->>>>>>> 4b112378
         processRowUpdate={processRowUpdate}
         experimentalFeatures={{ newEditingApi: true }}
         components={{
@@ -759,7 +676,6 @@
         ],
       },
     },
-<<<<<<< HEAD
     onCreate: {
       typeDef: {
         type: 'event',
@@ -771,7 +687,5 @@
         ],
       },
     },
-=======
->>>>>>> 4b112378
   },
 });