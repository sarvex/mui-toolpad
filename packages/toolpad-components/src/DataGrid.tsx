--- conflicted
+++ resolved
@@ -38,11 +38,7 @@
   Add as AddIcon,
 } from '@mui/icons-material';
 import { useNode, createComponent } from '@mui/toolpad-core';
-<<<<<<< HEAD
-import { Box, Button, debounce, LinearProgress, Skeleton, styled } from '@mui/material';
-=======
-import { Box, debounce, LinearProgress, Skeleton, Link, styled } from '@mui/material';
->>>>>>> 8323f706
+import { Box, Button, debounce, LinearProgress, Skeleton, Link, styled } from '@mui/material';
 import { getObjectKey } from '@mui/toolpad-core/objectKey';
 import { hasImageExtension } from '@mui/toolpad-core/path';
 
