--- conflicted
+++ resolved
@@ -37,13 +37,9 @@
 import { errorFrom } from '@mui/toolpad-core/utils/errors';
 import { hasImageExtension } from '@mui/toolpad-core/path';
 import { ErrorBoundary, FallbackProps } from 'react-error-boundary';
-<<<<<<< HEAD
-import { SX_PROP } from './constants';
-=======
-import { SX_PROP_HELPER_TEXT } from './constants.js';
+import { SX_PROP } from './constants.js';
 
 const DEFAULT_COLUMN_TYPES = getGridDefaultColumnTypes();
->>>>>>> ddd37584
 
 // Pseudo random number. See https://stackoverflow.com/a/47593316
 function mulberry32(a: number): () => number {
