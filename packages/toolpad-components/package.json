--- conflicted
+++ resolved
@@ -32,15 +32,9 @@
   },
   "dependencies": {
     "@mui/material": "^5.11.7",
-<<<<<<< HEAD
     "@mui/toolpad-core": "^0.0.39-alpha.5",
-    "@mui/x-data-grid-pro": "^5.17.21",
-    "@mui/x-date-pickers": "^5.0.16",
-=======
-    "@mui/toolpad-core": "^0.0.39-alpha.0",
     "@mui/x-data-grid-pro": "^5.17.22",
     "@mui/x-date-pickers": "^5.0.17",
->>>>>>> 8ffa44e4
     "dayjs": "^1.11.7",
     "react-markdown": "^8.0.5"
   },
