--- conflicted
+++ resolved
@@ -31,13 +31,8 @@
     "url": "https://github.com/mui/mui-toolpad/issues"
   },
   "dependencies": {
-<<<<<<< HEAD
-    "@mui/material": "^5.11.8",
+    "@mui/material": "^5.11.9",
     "@mui/toolpad-core": "^0.0.41-alpha.0",
-=======
-    "@mui/material": "^5.11.9",
-    "@mui/toolpad-core": "^0.0.40",
->>>>>>> ffbf0df8
     "@mui/x-data-grid-pro": "^5.17.23",
     "@mui/x-date-pickers": "^5.0.18",
     "dayjs": "^1.11.7",
