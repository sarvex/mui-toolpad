--- conflicted
+++ resolved
@@ -31,13 +31,8 @@
     "url": "https://github.com/mui/mui-toolpad/issues"
   },
   "dependencies": {
-<<<<<<< HEAD
-    "@mui/material": "^5.11.9",
+    "@mui/material": "^5.11.10",
     "@mui/toolpad-core": "^0.0.41-alpha.2",
-=======
-    "@mui/material": "^5.11.10",
-    "@mui/toolpad-core": "^0.0.40",
->>>>>>> 96788924
     "@mui/x-data-grid-pro": "^5.17.24",
     "@mui/x-date-pickers": "^5.0.19",
     "dayjs": "^1.11.7",
