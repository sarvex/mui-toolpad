{
  "name": "@mui/toolpad-components",
  "version": "0.0.40-alpha.1",
  "description": "Build MUI apps quickly",
  "author": "MUI Toolpad team",
  "homepage": "https://github.com/mui/mui-toolpad#readme",
  "license": "MIT",
  "main": "dist/index.js",
  "types": "dist/index.d.ts",
  "type": "module",
  "exports": {
    ".": "./dist/index.js",
    "./package.json": "./package.json"
  },
  "files": [
    "dist"
  ],
  "repository": {
    "type": "git",
    "url": "git+https://github.com/mui/mui-toolpad.git"
  },
  "scripts": {
    "prebuild": "rimraf dist",
    "build": "tsc",
    "dev": "tsc --pretty --watch --preserveWatchOutput",
    "dev13": "tsc --pretty --watch --preserveWatchOutput",
    "test": "echo \"Error: run tests from root\" && exit 1",
    "check-types": "tsc"
  },
  "bugs": {
    "url": "https://github.com/mui/mui-toolpad/issues"
  },
  "dependencies": {
    "@mui/material": "^5.11.8",
<<<<<<< HEAD
    "@mui/toolpad-core": "^0.0.40-alpha.1",
    "@mui/x-data-grid-pro": "^5.17.22",
    "@mui/x-date-pickers": "^5.0.17",
=======
    "@mui/toolpad-core": "^0.0.39",
    "@mui/x-data-grid-pro": "^5.17.23",
    "@mui/x-date-pickers": "^5.0.18",
>>>>>>> b2b5b413
    "dayjs": "^1.11.7",
    "react-markdown": "^8.0.5"
  },
  "devDependencies": {
    "react": "^18.2.0"
  },
  "peerDependencies": {
    "react": "^18.0.0"
  },
  "publishConfig": {
    "access": "public"
  },
  "gitHead": "b9bc55a942609402e4fad193147a55fddbe94e7c"
}<|MERGE_RESOLUTION|>--- conflicted
+++ resolved
@@ -32,15 +32,9 @@
   },
   "dependencies": {
     "@mui/material": "^5.11.8",
-<<<<<<< HEAD
     "@mui/toolpad-core": "^0.0.40-alpha.1",
-    "@mui/x-data-grid-pro": "^5.17.22",
-    "@mui/x-date-pickers": "^5.0.17",
-=======
-    "@mui/toolpad-core": "^0.0.39",
     "@mui/x-data-grid-pro": "^5.17.23",
     "@mui/x-date-pickers": "^5.0.18",
->>>>>>> b2b5b413
     "dayjs": "^1.11.7",
     "react-markdown": "^8.0.5"
   },
