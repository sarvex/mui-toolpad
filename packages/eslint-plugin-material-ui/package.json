{
  "name": "eslint-plugin-material-ui",
<<<<<<< HEAD
  "version": "0.0.41-alpha.2",
=======
  "version": "0.0.41",
>>>>>>> 21607a24
  "private": true,
  "description": "Custom eslint rules for MUI.",
  "main": "src/index.js",
  "dependencies": {
    "emoji-regex": "^10.2.1"
  },
  "devDependencies": {
    "@types/eslint": "^8.21.1",
    "@typescript-eslint/parser": "^5.52.0"
  },
  "scripts": {},
  "repository": {
    "type": "git",
    "url": "https://github.com/mui/material-ui.git"
  },
  "license": "MIT"
}<|MERGE_RESOLUTION|>--- conflicted
+++ resolved
@@ -1,10 +1,6 @@
 {
   "name": "eslint-plugin-material-ui",
-<<<<<<< HEAD
-  "version": "0.0.41-alpha.2",
-=======
   "version": "0.0.41",
->>>>>>> 21607a24
   "private": true,
   "description": "Custom eslint rules for MUI.",
   "main": "src/index.js",
