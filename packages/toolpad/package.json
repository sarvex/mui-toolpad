--- conflicted
+++ resolved
@@ -40,12 +40,7 @@
     "arg": "^5.0.2",
     "concurrently": "^7.6.0",
     "dotenv": "^16.0.3",
-<<<<<<< HEAD
-    "execa": "^6.1.0"
+    "execa": "^7.0.0"
   },
   "gitHead": "b9bc55a942609402e4fad193147a55fddbe94e7c"
-=======
-    "execa": "^7.0.0"
-  }
->>>>>>> b2b5b413
 }