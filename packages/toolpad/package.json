--- conflicted
+++ resolved
@@ -1,10 +1,6 @@
 {
   "name": "@mui/toolpad",
-<<<<<<< HEAD
-  "version": "0.0.41-alpha.2",
-=======
   "version": "0.0.41",
->>>>>>> 21607a24
   "license": "MIT",
   "scripts": {
     "cjsify": "mkdir -p ./dist/cjs && echo \"{ \\\"type\\\":\\\"commonjs\\\" }\" > ./dist/cjs/package.json",
@@ -37,12 +33,8 @@
     "toolpad": "./index.js"
   },
   "dependencies": {
-<<<<<<< HEAD
-    "@mui/toolpad-app": "^0.0.41-alpha.2",
-    "@mui/toolpad-core": "^0.0.41-alpha.2",
-=======
+    "@mui/toolpad-core": "^0.0.41",
     "@mui/toolpad-app": "^0.0.41",
->>>>>>> 21607a24
     "arg": "^5.0.2",
     "concurrently": "^7.6.0",
     "dotenv": "^16.0.3",
