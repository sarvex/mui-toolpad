import {
  Button,
  Dialog,
  DialogActions,
  DialogContent,
  DialogTitle,
  TextField,
} from '@mui/material';
import * as React from 'react';
import invariant from 'invariant';
import * as appDom from '../../../appDom';
import { useAppStateApi, useDom } from '../../AppState';
import { format } from '../../../utils/prettier';
import DialogForm from '../../../components/DialogForm';
import useEvent from '../../../utils/useEvent';
import { useNodeNameValidation } from './validation';
import client from '../../../api';
import config from '../../../config';

const DEFAULT_NAME = 'MyComponent';

function createDefaultCodeComponent(name: string): string {
  const componentId = name.replace(/\s/g, '');
  const propTypeId = `${componentId}Props`;
  return format(`
    import * as React from 'react';
    import { Typography } from '@mui/material';
    import { createComponent } from '@mui/toolpad-core';
    
    export interface ${propTypeId} {
      msg: string;
    }
    
    function ${componentId}({ msg }: ${propTypeId}) {
      return (
        <Typography>{msg}</Typography>
      );
    }

    export default createComponent(${componentId}, {
      argTypes: {
        msg: {
          typeDef: { type: "string", default: "Hello world!" },
        },
      },
    });    
  `);
}

export interface CreateCodeComponentDialogProps {
  appId: string;
  open: boolean;
  onClose: () => void;
}

export default function CreateCodeComponentDialog({
  appId,
  open,
  onClose,
  ...props
}: CreateCodeComponentDialogProps) {
  const { dom } = useDom();
  const appStateApi = useAppStateApi();

  const existingNames = React.useMemo(
    () => appDom.getExistingNamesForChildren(dom, appDom.getApp(dom), 'codeComponents'),
    [dom],
  );

  const [name, setName] = React.useState(appDom.proposeName(DEFAULT_NAME, existingNames));

  // Reset form
  const handleReset = useEvent(() => setName(appDom.proposeName(DEFAULT_NAME, existingNames)));

  React.useEffect(() => {
    if (open) {
      handleReset();
    }
  }, [open, handleReset]);

  const handleInputFocus = React.useCallback((event: React.FocusEvent<HTMLInputElement>) => {
    event.target.select();
  }, []);

  const inputErrorMsg = useNodeNameValidation(name, existingNames, 'component');
  const isNameValid = !inputErrorMsg;
  const isFormValid = isNameValid;

  return (
    <Dialog open={open} onClose={onClose} {...props}>
      <DialogForm
        autoComplete="off"
        onSubmit={(event) => {
          invariant(isFormValid, 'Invalid form should not be submitted when submit is disabled');

          event.preventDefault();
          const newNode = appDom.createNode(dom, 'codeComponent', {
            name,
            attributes: {
              code: appDom.createConst(createDefaultCodeComponent(name)),
              isNew: appDom.createConst(true),
            },
          });
          const appNode = appDom.getApp(dom);

<<<<<<< HEAD
          if (config.localMode) {
            appStateApi.update((draft) =>
              appDom.addNode(draft, newNode, appNode, 'codeComponents'),
            );

            client.mutation.openCodeComponentEditor(name);
          } else {
            appStateApi.update(
              (draft) => appDom.addNode(draft, newNode, appNode, 'codeComponents'),
              {
                view: {
                  kind: 'codeComponent',
                  nodeId: newNode.id,
                },
              },
            );
          }
=======
          appStateApi.update((draft) => appDom.addNode(draft, newNode, appNode, 'codeComponents'), {
            kind: 'codeComponent',
            nodeId: newNode.id,
          });
>>>>>>> af908ff3

          onClose();
        }}
      >
        <DialogTitle>Create a new Code Component</DialogTitle>
        <DialogContent>
          <TextField
            sx={{ my: 1 }}
            required
            onFocus={handleInputFocus}
            autoFocus
            fullWidth
            label="name"
            value={name}
            onChange={(event) => setName(event.target.value)}
            error={!isNameValid}
            helperText={inputErrorMsg}
          />
        </DialogContent>
        <DialogActions>
          <Button color="inherit" variant="text" onClick={onClose}>
            Cancel
          </Button>
          <Button type="submit" disabled={!isFormValid}>
            Create
          </Button>
        </DialogActions>
      </DialogForm>
    </Dialog>
  );
}<|MERGE_RESOLUTION|>--- conflicted
+++ resolved
@@ -103,7 +103,6 @@
           });
           const appNode = appDom.getApp(dom);
 
-<<<<<<< HEAD
           if (config.localMode) {
             appStateApi.update((draft) =>
               appDom.addNode(draft, newNode, appNode, 'codeComponents'),
@@ -114,19 +113,11 @@
             appStateApi.update(
               (draft) => appDom.addNode(draft, newNode, appNode, 'codeComponents'),
               {
-                view: {
-                  kind: 'codeComponent',
-                  nodeId: newNode.id,
-                },
+                kind: 'codeComponent',
+                nodeId: newNode.id,
               },
             );
           }
-=======
-          appStateApi.update((draft) => appDom.addNode(draft, newNode, appNode, 'codeComponents'), {
-            kind: 'codeComponent',
-            nodeId: newNode.id,
-          });
->>>>>>> af908ff3
 
           onClose();
         }}
