--- conflicted
+++ resolved
@@ -431,7 +431,6 @@
     redoStack: [],
   });
 
-<<<<<<< HEAD
   React.useEffect(() => {
     const channel = getBroadcastChannel(appId);
     channel.addEventListener('message', (event: MessageEvent<DispatchMessage>) => {
@@ -452,39 +451,28 @@
   );
 
   const stableDispatch = useEvent(dispatch);
-  const scheduleHistoryUpdate = React.useMemo(
-    () =>
-      throttle(
-        () => {
-          stableDispatch({ type: 'DOM_UPDATE_HISTORY' });
-        },
-        500,
-        { leading: false, trailing: true },
-      ),
-    [stableDispatch],
-=======
+
   const scheduleTextInputHistoryUpdate = React.useMemo(
     () =>
       debounce(() => {
-        dispatch({ type: 'DOM_UPDATE_HISTORY' });
+        stableDispatch({ type: 'DOM_UPDATE_HISTORY' });
       }, 500),
-    [],
->>>>>>> d73ea620
+    [stableDispatch],
   );
 
   const scheduleHistoryUpdate = React.useMemo(
     () => () => {
       if (!hasFieldFocus()) {
-        dispatch({ type: 'DOM_UPDATE_HISTORY' });
+        stableDispatch({ type: 'DOM_UPDATE_HISTORY' });
       } else {
         scheduleTextInputHistoryUpdate();
       }
     },
-    [scheduleTextInputHistoryUpdate],
+    [scheduleTextInputHistoryUpdate, stableDispatch],
   );
 
   const dispatchWithHistory = useEvent((action: DomAction) => {
-    dispatch(action);
+    stableDispatch(action);
 
     if (!SKIP_UNDO_ACTIONS.has(action.type)) {
       scheduleHistoryUpdate();
@@ -502,16 +490,16 @@
     }
 
     const domToSave = state.dom;
-    dispatch({ type: 'DOM_SAVING' });
+    stableDispatch({ type: 'DOM_SAVING' });
     client.mutation
       .saveDom(appId, domToSave)
       .then(() => {
-        dispatch({ type: 'DOM_SAVED', savedDom: domToSave });
+        stableDispatch({ type: 'DOM_SAVED', savedDom: domToSave });
       })
       .catch((err) => {
-        dispatch({ type: 'DOM_SAVING_ERROR', error: err.message });
-      });
-  }, [appId, state]);
+        stableDispatch({ type: 'DOM_SAVING_ERROR', error: err.message });
+      });
+  }, [appId, stableDispatch, state.dom, state.savedDom, state.saving]);
 
   const debouncedHandleSave = useDebouncedHandler(handleSave, 1000);
 
