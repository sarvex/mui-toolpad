--- conflicted
+++ resolved
@@ -33,12 +33,8 @@
 import IconButton from '@mui/material/IconButton';
 import MoreVertIcon from '@mui/icons-material/MoreVert';
 import DriveFileRenameOutlineIcon from '@mui/icons-material/DriveFileRenameOutline';
-<<<<<<< HEAD
-import ContentCopyOutlinedIcon from '@mui/icons-material/ContentCopyOutlined';
-=======
 import ViewListIcon from '@mui/icons-material/ViewList';
 import GridViewIcon from '@mui/icons-material/GridView';
->>>>>>> ca503a51
 import DeleteIcon from '@mui/icons-material/Delete';
 import client from '../api';
 import DialogForm from '../components/DialogForm';
@@ -174,26 +170,10 @@
   loading?: boolean;
 }
 
-<<<<<<< HEAD
-function AppCard({ app, activeDeployment, onDelete }: AppCardProps) {
-  const [menuAnchorEl, setMenuAnchorEl] = React.useState<null | HTMLElement>(null);
-  const [showAppRenameError, setShowAppRenameError] = React.useState<boolean>(false);
-  const [editingTitle, setEditingTitle] = React.useState<boolean>(false);
-  const [appTitle, setAppTitle] = React.useState<string | undefined>(app?.name);
-  const appTitleInput = React.useRef<HTMLInputElement | null>(null);
-  const duplicateAppMutation = client.useMutation('duplicateApp', {
-    onSuccess: (duplicateApp) => {
-      window.location.href = `/_toolpad/app/${duplicateApp.id}/editor`;
-    },
-  });
-
-  const menuOpen = Boolean(menuAnchorEl);
-=======
 function AppNameEditable({ app, editing, setEditing, loading }: AppNameEditableProps) {
   const [appRenameError, setAppRenameError] = React.useState<Error | null>(null);
   const appNameInput = React.useRef<HTMLInputElement | null>(null);
   const [appName, setAppName] = React.useState<string>(app?.name || '');
->>>>>>> ca503a51
 
   const handleAppNameChange = React.useCallback(
     (newValue: string) => {
@@ -203,27 +183,10 @@
     [setAppName],
   );
 
-<<<<<<< HEAD
-  const handleDuplicateClick = React.useCallback(async () => {
-    setMenuAnchorEl(null);
-    if (app?.id) {
-      await duplicateAppMutation.mutateAsync([app.id]);
-    }
-    await client.invalidateQueries('getApps');
-  }, [duplicateAppMutation, app?.id]);
-
-  const handleDeleteClick = React.useCallback(() => {
-    setMenuAnchorEl(null);
-    if (onDelete) {
-      onDelete();
-    }
-  }, [onDelete]);
-=======
   const handleAppRenameClose = React.useCallback(() => {
     setEditing(false);
     setAppRenameError(null);
   }, [setEditing]);
->>>>>>> ca503a51
 
   const handleAppRenameSave = React.useCallback(
     async (name: string) => {
@@ -394,38 +357,6 @@
           <AppOpenButton app={app} activeDeployment={activeDeployment} />
         </CardActions>
       </Card>
-<<<<<<< HEAD
-      <Menu
-        id="basic-menu"
-        anchorEl={menuAnchorEl}
-        open={menuOpen}
-        onClose={handleMenuClose}
-        MenuListProps={{
-          'aria-labelledby': 'basic-button',
-          dense: true,
-        }}
-      >
-        <MenuItem onClick={handleRenameClick}>
-          <ListItemIcon>
-            <DriveFileRenameOutlineIcon fontSize="small" />
-          </ListItemIcon>
-          <ListItemText>Rename</ListItemText>
-        </MenuItem>
-        <MenuItem onClick={handleDuplicateClick}>
-          <ListItemIcon>
-            <ContentCopyOutlinedIcon fontSize="small" />
-          </ListItemIcon>
-          <ListItemText>Duplicate</ListItemText>
-        </MenuItem>
-        <MenuItem onClick={handleDeleteClick}>
-          <ListItemIcon>
-            <DeleteIcon fontSize="small" />
-          </ListItemIcon>
-          <ListItemText>Delete</ListItemText>
-        </MenuItem>
-      </Menu>
-=======
->>>>>>> ca503a51
     </React.Fragment>
   );
 }
