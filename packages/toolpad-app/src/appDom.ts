--- conflicted
+++ resolved
@@ -836,36 +836,6 @@
 export function ref(nodeId: Maybe<NodeId>): NodeReference | null {
   return nodeId ? { $$ref: nodeId } : null;
 }
-<<<<<<< HEAD
-export function deref(nodeRef: NodeReference): NodeId {
-  return nodeRef.$$ref;
-}
-
-export function duplicateDom(dom: AppDom): AppDom {
-  const root = getNode(dom, dom.root);
-
-  const newRootId = cuid() as NodeId;
-
-  const newDom: AppDom = {
-    root: newRootId,
-    nodes: {
-      [newRootId]: createNodeInternal(newRootId, 'app', {
-        name: root.name,
-        attributes: { ...root.attributes },
-      }),
-    },
-  };
-
-  const domNodes: readonly AppDomNode[] = getDescendants(dom, root);
-
-  for (const domNode of domNodes) {
-    const newNodeId = cuid() as NodeId;
-    const newDomNode = duplicateDomNodeInternal(newNodeId, newRootId, domNode);
-    newDom.nodes[newNodeId] = newDomNode;
-  }
-
-  return newDom;
-=======
 
 export function deref(nodeRef: NodeReference): NodeId;
 export function deref(nodeRef: null | undefined): null;
@@ -920,5 +890,30 @@
   }
 
   return node;
->>>>>>> ca503a51
+}
+
+export function duplicateDom(dom: AppDom): AppDom {
+  const root = getNode(dom, dom.root);
+
+  const newRootId = cuid() as NodeId;
+
+  const newDom: AppDom = {
+    root: newRootId,
+    nodes: {
+      [newRootId]: createNodeInternal(newRootId, 'app', {
+        name: root.name,
+        attributes: { ...root.attributes },
+      }),
+    },
+  };
+
+  const domNodes: readonly AppDomNode[] = getDescendants(dom, root);
+
+  for (const domNode of domNodes) {
+    const newNodeId = cuid() as NodeId;
+    const newDomNode = duplicateDomNodeInternal(newNodeId, newRootId, domNode);
+    newDom.nodes[newNodeId] = newDomNode;
+  }
+
+  return newDom;
 }