--- conflicted
+++ resolved
@@ -131,14 +131,10 @@
   return Array.from(src.matchAll(IMPORT_STATEMENT_REGEX), (match) => match[2]);
 }
 
-<<<<<<< HEAD
-export function truncate(str: string, maxLength: number, dots: string = '…') {
-=======
 /**
  * Limits the length of a string and adds ellipsis if necessary.
  */
-export function truncate(str: string, maxLength: number, dots: string = '...') {
->>>>>>> b0c64f4d
+export function truncate(str: string, maxLength: number, dots: string = '…') {
   if (str.length <= maxLength) {
     return str;
   }
