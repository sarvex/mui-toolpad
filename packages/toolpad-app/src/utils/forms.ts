--- conflicted
+++ resolved
@@ -25,22 +25,14 @@
   }
 }
 
-<<<<<<< HEAD
+/**
+ * Translates `react-hook-form` `formState` into error/helpText properties for UI components.
+ */
 export function validation<
   TFieldValues extends FieldValues,
   TFieldName extends FieldPath<TFieldValues> = FieldPath<TFieldValues>,
 >(formState: FormState<TFieldValues>, field: TFieldName): { error?: boolean; helperText?: string } {
   const error = formState.errors[field];
-=======
-/**
- * Translates `react-hook-form` `formState` into error/helpText properties for UI components.
- */
-export function validation<T extends FieldValues>(
-  formState: FormState<T>,
-  field: keyof T,
-): { error?: boolean; helperText?: string } {
-  const error: FieldError = (formState.errors as any)[field];
->>>>>>> 7dd5f5b3
 
   return {
     error: !!error,
@@ -48,16 +40,12 @@
   };
 }
 
-<<<<<<< HEAD
+/**
+ * Reads `react-hook-form` `formState` and checks whether the state can and needs to be saved.
+ */
 export function isSaveDisabled<TFieldValues extends FieldValues>(
   formState: FormState<TFieldValues>,
 ): boolean {
-=======
-/**
- * Reads `react-hook-form` `formState` and checks whether the state can and needs to be saved.
- */
-export function isSaveDisabled<T extends FieldValues>(formState: FormState<T>): boolean {
->>>>>>> 7dd5f5b3
   // Always destructure formState to trigger underlying react-hook-form Proxy object
   const { isValid, isDirty } = formState;
   return !isValid || !isDirty;
