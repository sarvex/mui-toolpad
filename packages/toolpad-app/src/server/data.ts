import { NodeId, BindableAttrValue } from '@mui/toolpad-core';
import * as _ from 'lodash-es';
import {
  App,
  DomNodeAttributeType,
  PrismaClient,
  Release,
  Prisma,
} from '../../prisma/generated/client';
import { ServerDataSource, ApiResult, VersionOrPreview } from '../types';
import serverDataSources from '../toolpadDataSources/server';
import * as appDom from '../appDom';
import { omit } from '../utils/immutability';
import { asArray } from '../utils/collections';
import { decryptSecret, encryptSecret } from './secrets';
import applyTransform from './applyTransform';

// See https://github.com/prisma/prisma/issues/5042#issuecomment-1104679760
function excludeFields<T, K extends (keyof T)[]>(
  fields: T,
  excluded: K,
): Record<Exclude<keyof T, K[number]>, boolean> {
  const result = {} as Record<Exclude<keyof T, K[number]>, boolean>;
  for (const key of Object.keys(fields)) {
    if (!excluded.includes(key as any)) {
      result[key as Exclude<keyof T, K[number]>] = true;
    }
  }
  return result;
}

const SELECT_RELEASE_META = excludeFields(Prisma.ReleaseScalarFieldEnum, ['snapshot']);
const SELECT_APP_META = excludeFields(Prisma.AppScalarFieldEnum, ['dom']);

export type AppMeta = Omit<App, 'dom'>;

function getPrismaClient(): PrismaClient {
  if (process.env.NODE_ENV === 'production') {
    return new PrismaClient();
  }

  // avoid Next.js dev server from creating too many prisma clients
  // See https://github.com/prisma/prisma/issues/1983
  if (!(globalThis as any).prisma) {
    (globalThis as any).prisma = new PrismaClient();
  }

  return (globalThis as any).prisma;
}

const prisma = getPrismaClient();

function deserializeValue(dbValue: string, type: DomNodeAttributeType): unknown {
  const serialized = type === 'secret' ? decryptSecret(dbValue) : dbValue;
  return serialized.length <= 0 ? undefined : JSON.parse(serialized);
}

function encryptSecrets(dom: appDom.AppDom): appDom.AppDom {
  // TODO: use better method than clone + update (immer would work well here)
  const result = _.cloneDeep(dom);
  for (const node of Object.values(result.nodes)) {
    const namespaces = omit(node, ...appDom.RESERVED_NODE_PROPERTIES);
    for (const namespace of Object.values(namespaces)) {
      for (const value of Object.values(namespace)) {
        if (value.type === 'secret') {
          const serialized = value.value === undefined ? '' : JSON.stringify(value.value);
          value.value = encryptSecret(serialized);
        }
      }
    }
  }
  return result;
}

function decryptSecrets(dom: appDom.AppDom): appDom.AppDom {
  // TODO: use better method than clone + update (immer would work well here)
  const result = _.cloneDeep(dom);
  for (const node of Object.values(result.nodes)) {
    const namespaces = omit(node, ...appDom.RESERVED_NODE_PROPERTIES);
    for (const namespace of Object.values(namespaces)) {
      for (const value of Object.values(namespace)) {
        if (value.type === 'secret') {
          const decrypted = decryptSecret(value.value);
          value.value = decrypted.length <= 0 ? undefined : JSON.parse(decrypted);
        }
      }
    }
  }
  return result;
}

export async function saveDom(appId: string, app: appDom.AppDom): Promise<void> {
  await prisma.app.update({
    where: {
      id: appId,
    },
    data: { editedAt: new Date(), dom: encryptSecrets(app) as any },
    select: SELECT_APP_META,
  });
}

async function loadPreviewDomLegacy(appId: string): Promise<appDom.AppDom> {
  const dbNodes = await prisma.domNode.findMany({
    where: { appId },
    include: { attributes: true },
  });

  const root = dbNodes.find((node) => !node.parentId)?.id as NodeId;
  const nodes = Object.fromEntries(
    dbNodes.map((node): [NodeId, appDom.AppDomNode] => {
      const nodeId = node.id as NodeId;

      return [
        nodeId,
        {
          id: nodeId,
          type: node.type,
          name: node.name,
          parentId: node.parentId as NodeId | null,
          parentProp: node.parentProp,
          parentIndex: node.parentIndex,
          attributes: {},
          ...node.attributes.reduce((result, attribute) => {
            if (!result[attribute.namespace]) {
              result[attribute.namespace] = {};
            }
            result[attribute.namespace][attribute.name] = {
              type: attribute.type,
              value: deserializeValue(attribute.value, attribute.type),
            } as BindableAttrValue<unknown>;
            return result;
          }, {} as Record<string, Record<string, BindableAttrValue<unknown>>>),
        } as appDom.AppDomNode,
      ];
    }),
  );

  if (!root) {
    throw new Error(`App "${appId}" not found`);
  }

  return {
    root,
    nodes,
  };
}

async function loadPreviewDom(appId: string): Promise<appDom.AppDom> {
  const { dom } = await prisma.app.findUniqueOrThrow({
    where: { id: appId },
  });

  if (dom) {
    return decryptSecrets(dom as any);
  }

  return loadPreviewDomLegacy(appId);
}

export async function getApps(): Promise<AppMeta[]> {
  return prisma.app.findMany({
    orderBy: {
      editedAt: 'desc',
    },
    select: SELECT_APP_META,
  });
}

export async function getActiveDeployments() {
  return prisma.deployment.findMany({
    distinct: ['appId'],
    orderBy: { createdAt: 'desc' },
  });
}

export async function getApp(id: string): Promise<AppMeta | null> {
  return prisma.app.findUnique({ where: { id }, select: SELECT_APP_META });
}

function createDefaultDom(): appDom.AppDom {
  let dom = appDom.createDom();
  const appNode = appDom.getApp(dom);

  // Create default page
  const newPageNode = appDom.createNode(dom, 'page', {
    name: 'Page 1',
    attributes: {
      title: appDom.createConst('Page 1'),
    },
  });

  dom = appDom.addNode(dom, newPageNode, appNode, 'pages');

  return dom;
}

export interface CreateAppOptions {
  dom?: appDom.AppDom | null;
}

export async function createApp(name: string, opts: CreateAppOptions = {}): Promise<App> {
  return prisma.$transaction(async () => {
    const app = await prisma.app.create({
      data: { name },
    });

    const dom = opts.dom || createDefaultDom();

    await saveDom(app.id, dom);

    return app;
  });
}

export async function updateApp(appId: string, name: string): Promise<void> {
  await prisma.app.update({
    where: {
      id: appId,
    },
    data: { name },
    select: {
      // Only return the id to reduce amount of data returned from the db
      id: true,
    },
  });
}

<<<<<<< HEAD
export async function duplicateApp(appId: string): Promise<App> {
  const app = await prisma.app.findUnique({ where: { id: appId } });
  const dom = await loadPreviewDom(appId);
  const duplicateDom = appDom.duplicateDom(dom);
  if (!app) {
    throw new Error(`App "${appId}" not found`);
  }

  const newApp = await prisma.app.create({
    data: { name: `${app.name} (copy)` },
  });
  await saveDom(newApp.id, duplicateDom);
  return newApp;
}

export async function deleteApp(id: string) {
  return prisma.app.delete({
=======
export async function deleteApp(id: string): Promise<void> {
  await prisma.app.delete({
>>>>>>> ca503a51
    where: { id },
    select: {
      // Only return the id to reduce amount of data returned from the db
      id: true,
    },
  });
}

interface CreateReleaseParams {
  description: string;
}

async function findLastReleaseInternal(appId: string) {
  return prisma.release.findFirst({
    where: { appId },
    orderBy: { version: 'desc' },
  });
}

export async function findLastRelease(appId: string) {
  return prisma.release.findFirst({
    where: { appId },
    orderBy: { version: 'desc' },
    select: SELECT_RELEASE_META,
  });
}

export async function createRelease(
  appId: string,
  { description }: CreateReleaseParams,
): Promise<Pick<Release, keyof typeof SELECT_RELEASE_META>> {
  const currentDom = await loadPreviewDom(appId);
  const snapshot = Buffer.from(JSON.stringify(currentDom), 'utf-8');

  const lastRelease = await findLastReleaseInternal(appId);
  const versionNumber = lastRelease ? lastRelease.version + 1 : 1;

  const release = await prisma.release.create({
    select: SELECT_RELEASE_META,
    data: {
      appId,
      version: versionNumber,
      description,
      snapshot,
    },
  });

  return release;
}

export async function getReleases(appId: string) {
  return prisma.release.findMany({
    where: { appId },
    select: SELECT_RELEASE_META,
    orderBy: {
      createdAt: 'desc',
    },
  });
}

export async function getRelease(appId: string, version: number) {
  return prisma.release.findUnique({
    where: { release_app_constraint: { appId, version } },
    select: SELECT_RELEASE_META,
  });
}

export async function createDeployment(appId: string, version: number) {
  return prisma.deployment.create({
    data: {
      app: {
        connect: { id: appId },
      },
      release: {
        connect: { release_app_constraint: { appId, version } },
      },
    },
  });
}

export async function findActiveDeployment(appId: string) {
  return prisma.deployment.findFirst({
    where: { appId },
    orderBy: { createdAt: 'desc' },
    include: {
      release: {
        select: SELECT_RELEASE_META,
      },
    },
  });
}

export async function loadReleaseDom(appId: string, version: number): Promise<appDom.AppDom> {
  const release = await prisma.release.findUnique({
    where: { release_app_constraint: { appId, version } },
  });
  if (!release) {
    throw new Error(`release doesn't exist`);
  }
  return JSON.parse(release.snapshot.toString('utf-8')) as appDom.AppDom;
}

export async function getConnectionParams<P = unknown>(
  appId: string,
  connectionId: string | null,
): Promise<P | null> {
  const dom = await loadPreviewDom(appId);
  const node = appDom.getNode(
    dom,
    connectionId as NodeId,
    'connection',
  ) as appDom.ConnectionNode<P>;
  return node.attributes.params.value;
}

export async function setConnectionParams<P>(
  appId: string,
  connectionId: NodeId,
  params: P,
): Promise<void> {
  let dom = await loadPreviewDom(appId);
  const existing = appDom.getNode(dom, connectionId, 'connection');

  dom = appDom.setNodeNamespacedProp(
    dom,
    existing,
    'attributes',
    'params',
    appDom.createSecret(params),
  );

  await saveDom(appId, dom);
}

export async function execQuery<P, Q>(
  appId: string,
  query: appDom.QueryNode<Q>,
  params: Q,
): Promise<ApiResult<any>> {
  query = appDom.fromLegacyQueryNode(query);

  const dataSource: ServerDataSource<P, Q, any> | undefined =
    query.attributes.dataSource && serverDataSources[query.attributes.dataSource.value];
  if (!dataSource) {
    throw new Error(
      `Unknown datasource "${query.attributes.dataSource?.value}" for query "${query.id}"`,
    );
  }

  const connectionParams = query.attributes.connectionId.value
    ? await getConnectionParams<P>(appId, appDom.deref(query.attributes.connectionId.value))
    : null;

  const transformEnabled = query.attributes.transformEnabled?.value;
  const transform = query.attributes.transform?.value;
  let result = await dataSource.exec(connectionParams, query.attributes.query.value, params);

  if (transformEnabled && transform) {
    result = {
      data: await applyTransform(transform, result.data),
    };
  }

  return result;
}

export async function dataSourceFetchPrivate<P, Q>(
  appId: string,
  dataSourceId: string,
  connectionId: NodeId | null,
  query: Q,
): Promise<any> {
  const dataSource: ServerDataSource<P, Q, any> | undefined = serverDataSources[dataSourceId];

  if (!dataSource) {
    throw new Error(`Unknown dataSource "${dataSourceId}"`);
  }

  if (!dataSource.execPrivate) {
    throw new Error(`No execPrivate available on datasource "${dataSourceId}"`);
  }

  const connectionParams: P | null = connectionId
    ? await getConnectionParams<P>(appId, connectionId)
    : null;

  return dataSource.execPrivate(connectionParams, query);
}

export function parseVersion(param?: string | string[]): VersionOrPreview | null {
  if (!param) {
    return null;
  }
  const [maybeVersion] = asArray(param);
  if (maybeVersion === 'preview') {
    return maybeVersion;
  }
  const parsed = Number(maybeVersion);
  return Number.isNaN(parsed) ? null : parsed;
}

export async function loadDom(appId: string, version: VersionOrPreview = 'preview') {
  return version === 'preview' ? loadPreviewDom(appId) : loadReleaseDom(appId, version);
}

/**
 * Version of loadDom that returns a subset of the dom that doesn't contain sensitive information
 */
export async function loadRenderTree(appId: string, version: VersionOrPreview = 'preview') {
  return appDom.createRenderTree(await loadDom(appId, version));
}<|MERGE_RESOLUTION|>--- conflicted
+++ resolved
@@ -225,28 +225,8 @@
   });
 }
 
-<<<<<<< HEAD
-export async function duplicateApp(appId: string): Promise<App> {
-  const app = await prisma.app.findUnique({ where: { id: appId } });
-  const dom = await loadPreviewDom(appId);
-  const duplicateDom = appDom.duplicateDom(dom);
-  if (!app) {
-    throw new Error(`App "${appId}" not found`);
-  }
-
-  const newApp = await prisma.app.create({
-    data: { name: `${app.name} (copy)` },
-  });
-  await saveDom(newApp.id, duplicateDom);
-  return newApp;
-}
-
-export async function deleteApp(id: string) {
-  return prisma.app.delete({
-=======
 export async function deleteApp(id: string): Promise<void> {
   await prisma.app.delete({
->>>>>>> ca503a51
     where: { id },
     select: {
       // Only return the id to reduce amount of data returned from the db
