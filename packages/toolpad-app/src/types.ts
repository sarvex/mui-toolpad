import type * as React from 'react';
import { NextApiRequest, NextApiResponse } from 'next';
import {
  SlotType,
  RuntimeError,
  ComponentConfig,
  NodeId,
  PropValueType,
  ExecFetchResult,
} from '@mui/toolpad-core';
import { PaletteMode } from '@mui/material';
import type * as appDom from './appDom';
import type { Maybe, WithControlledProp } from './utils/types';
import type { Rectangle } from './utils/geometry';

declare global {
  interface Error {
    code?: unknown;
  }
}

export interface EditorProps<T> {
  /**
   * @deprecated
   * `nodeId` is only needed for very specific editors. Maybe this rather belongs in some context?
   */
  nodeId?: NodeId;
  label: string;
  propType: PropValueType;
  disabled?: boolean;
  value: T | undefined;
  onChange: (newValue: T | undefined) => void;
}

export type FlowDirection = 'row' | 'column' | 'row-reverse' | 'column-reverse';

export type Updates<O extends { id: string }> = Partial<O> & Pick<O, 'id'>;

export interface SlotLocation {
  parentId: NodeId;
  parentProp: string;
  parentIndex?: string;
}

export interface SlotState {
  type: SlotType;
  rect: Rectangle;
  flowDirection: FlowDirection;
}

export interface SlotsState {
  [prop: string]: SlotState | undefined;
}

export interface NodeInfo {
  nodeId: NodeId;
  error?: RuntimeError | null;
  rect?: Rectangle;
  slots?: SlotsState;
  componentConfig?: ComponentConfig<unknown>;
  props: { [key: string]: unknown };
}

export interface NodesInfo {
  [nodeId: NodeId]: NodeInfo | undefined;
}

export interface PageViewState {
  nodes: NodesInfo;
}

export interface CreateHandlerApi<P = unknown> {
  setConnectionParams: (appId: string, connectionId: string, props: P) => Promise<void>;
  getConnectionParams: (appId: string, connectionId: string) => Promise<P>;
}

export interface ConnectionEditorProps<P> extends WithControlledProp<P | null> {
  handlerBasePath: string;
  appId: string;
  connectionId: NodeId;
  onClose?: () => void;
}
export type ConnectionParamsEditor<P = {}> = React.FC<ConnectionEditorProps<P>>;

export type SecretsAction =
  | {
      kind: 'set';
      value: any;
    }
  | {
      kind: 'ignore';
    }
  | {
      kind: 'delete';
    };

export type SecretsActions = Record<string, SecretsAction>;

export interface ConnectionEditorModel<P> {
  name: string;
  params: P | null;
  secrets: SecretsActions;
}

export interface ConnectionEditorProps2<P> extends WithControlledProp<ConnectionEditorModel<P>> {
  onClose?: () => void;
}
export type ConnectionParamsEditor2<P = {}> = React.FC<ConnectionEditorProps2<P>>;

export interface QueryEditorProps<C, Q> extends WithControlledProp<appDom.QueryNode<Q>> {
  connectionParams: Maybe<C>;
  globalScope: Record<string, any>;
  onChange: React.Dispatch<React.SetStateAction<appDom.QueryNode<Q>>>;
  onCommit?: () => void;
}

export type QueryEditor<C, Q> = React.FC<QueryEditorProps<C, Q>>;

export interface ConnectionStatus {
  timestamp: number;
  error?: string;
}

export interface ExecFetchFn<Q, R extends ExecFetchResult> {
  (fetchQuery: Q, params: Record<string, string>): Promise<R>;
}

export interface ExecClientFetchFn<Q, R extends ExecFetchResult> {
  (fetchQuery: Q, params: Record<string, string>, serverFetch: ExecFetchFn<Q, R>): Promise<R>;
}

export interface ClientDataSource<C = {}, Q = {}> {
  displayName: string;
<<<<<<< HEAD
  /** @deprecated Kept around for in-app connections until they're global */
  ConnectionParamsInput: ConnectionParamsEditor<C>;
  // Temporary until connections are made global
  ConnectionParamsInput2: ConnectionParamsEditor2<C>;
=======
  ConnectionParamsInput?: ConnectionParamsEditor<C>;
>>>>>>> 9cc4a2ff
  transformQueryBeforeCommit?: (query: Q) => Q;
  QueryEditor: QueryEditor<C, Q>;
  getInitialQueryValue: () => Q;
  hasDefault?: boolean;
}

export interface RuntimeDataSource<Q = {}, R extends ExecFetchResult = ExecFetchResult> {
  exec?: ExecClientFetchFn<Q, R>;
}

export interface ServerDataSource<P = {}, Q = {}, PQ = {}, D = {}> {
  // Execute a private query on this connection, intended for editors only
  execPrivate?: (connection: Maybe<P>, query: PQ) => Promise<any>;
  // Execute a query on this connection, intended for viewers
  exec: (connection: Maybe<P>, query: Q, params: any) => Promise<ExecFetchResult<D>>;
  createHandler?: () => (
    api: CreateHandlerApi<P>,
    req: NextApiRequest,
    res: NextApiResponse,
  ) => void;
}

/**
 * Anything that can be inlined as the content of a JSX element
 */
export interface JsxFragmentExpression {
  type: 'jsxFragment';
  value: string;
}

/**
 * Anything that can be inlined as the RHS of an assignment
 */
export interface JsExpression {
  type: 'expression';
  value: string;
}

/**
 * Anything that can be inlined as a single JSX element
 */
export interface JsxElement {
  type: 'jsxElement';
  value: string;
}

export type PropExpression = JsxFragmentExpression | JsExpression | JsxElement;

export type ResolvedProps = Record<string, PropExpression | undefined>;

export interface AppTheme {
  'palette.mode'?: PaletteMode;
  'palette.primary.main'?: string;
  'palette.secondary.main'?: string;
}

export type VersionOrPreview = 'preview' | number;

export type AppTemplateId = 'blank' | 'stats' | 'images';

export type NodeHashes = Record<NodeId, number | undefined>;

export type CompiledModule =
  | {
      code: string;
      urlImports: string[];
      error?: undefined;
    }
  | {
      error: Error;
    };

/**
 * Defines all the data needed to render the runtime.
 * While the dom is optimized for storage and editing. It isn't the ideal format used to render the application
 * `RuntimeData` will hold all data to render a toolpad app and will contain things like:
 * - precompile assets, like code component modules
 * - precompiled expressions
 * - datastructures optimized for rendering with less processing required
 * - ...
 */
export interface RuntimeState {
  // We start out with just the rendertree. The ultimate goal will be to move things out of this tree
  dom: appDom.RenderTree;
  appId: string;
  modules: Record<string, CompiledModule>;
}<|MERGE_RESOLUTION|>--- conflicted
+++ resolved
@@ -131,14 +131,10 @@
 
 export interface ClientDataSource<C = {}, Q = {}> {
   displayName: string;
-<<<<<<< HEAD
   /** @deprecated Kept around for in-app connections until they're global */
-  ConnectionParamsInput: ConnectionParamsEditor<C>;
+  ConnectionParamsInput?: ConnectionParamsEditor<C>;
   // Temporary until connections are made global
   ConnectionParamsInput2: ConnectionParamsEditor2<C>;
-=======
-  ConnectionParamsInput?: ConnectionParamsEditor<C>;
->>>>>>> 9cc4a2ff
   transformQueryBeforeCommit?: (query: Q) => Q;
   QueryEditor: QueryEditor<C, Q>;
   getInitialQueryValue: () => Q;
