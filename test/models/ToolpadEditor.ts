--- conflicted
+++ resolved
@@ -108,8 +108,6 @@
     await this.createComponentDialog.createButton.click();
   }
 
-<<<<<<< HEAD
-=======
   async waitForOverlay() {
     await this.pageOverlay.waitFor({ state: 'visible' });
     // Some tests seem to be flaky around this waitFor and perform better with a short timeout
@@ -117,7 +115,6 @@
     await setTimeout(100);
   }
 
->>>>>>> ed52f094
   async dragToAppCanvas(sourceLocator: Locator, moveTargetX: number, moveTargetY: number) {
     const sourceBoundingBox = await sourceLocator.boundingBox();
     const targetBoundingBox = await this.pageRoot.boundingBox();
