--- conflicted
+++ resolved
@@ -107,24 +107,7 @@
     await this.createComponentDialog.createButton.click();
   }
 
-<<<<<<< HEAD
-  async dragToAppCanvas(
-    sourceSelector: string,
-    isSourceInCanvas: boolean,
-    moveTargetX: number,
-    moveTargetY: number,
-  ) {
-    const sourceLocator = isSourceInCanvas
-      ? this.appCanvas.locator(sourceSelector)
-      : this.page.locator(sourceSelector);
-
-=======
-  async waitForOverlay() {
-    await this.pageOverlay.waitFor({ state: 'visible' });
-  }
-
   async dragToAppCanvas(sourceLocator: Locator, moveTargetX: number, moveTargetY: number) {
->>>>>>> 01c5525f
     const sourceBoundingBox = await sourceLocator.boundingBox();
     const targetBoundingBox = await this.pageRoot.boundingBox();
 
