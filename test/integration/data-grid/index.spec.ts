import * as path from 'path';
import { ToolpadEditor } from '../../models/ToolpadEditor';
import { test, expect } from '../../playwright/localTest';
import clickCenter from '../../utils/clickCenter';

test.describe('custom component columns', () => {
  test.use({
    localAppConfig: {
      template: path.resolve(__dirname, './fixture-custom'),
      cmd: 'dev',
    },
  });

  test('Code component cell', async ({ page }) => {
    const editorModel = new ToolpadEditor(page);
    editorModel.goto();

<<<<<<< HEAD
  await editorModel.pageRoot.waitFor();
=======
    await editorModel.waitForOverlay();
>>>>>>> 01c5525f

    await expect(editorModel.pageRoot.getByText('value: {"test":"value"}')).toBeVisible();
    await expect(
      editorModel.pageRoot.getByText(
        'row: {"hiddenField":true,"customField":{"test":"value"},"id":0}',
      ),
    ).toBeVisible();
    await expect(editorModel.pageRoot.getByText('field: "customField"')).toBeVisible();
  });
});

test.describe('basic tests', () => {
  test.use({
    localAppConfig: {
      template: path.resolve(__dirname, './fixture-basic'),
      cmd: 'dev',
    },
  });

  test('Column prop updates are not lost on drag interactions', async ({ page }) => {
    const editorModel = new ToolpadEditor(page);
    editorModel.goto();

    await editorModel.pageRoot.waitFor({ state: 'visible' });

    const canvasGridLocator = editorModel.appCanvas.getByRole('grid');

    // Change the "Avatar" column type from "link" to "boolean"

    const firstGridLocator = canvasGridLocator.first();

    await clickCenter(page, firstGridLocator);

    await editorModel.componentEditor.locator('button:has-text("columns")').click();

    await editorModel.page.getByRole('button', { name: 'Avatar' }).click();

    await editorModel.page.getByRole('button', { name: 'link' }).click();

    await editorModel.page.getByRole('option', { name: 'boolean' }).click();

    await page.keyboard.press('Escape');

    // Drag the "Avatar" column to the end of the grid

    const avatarColumn = editorModel.pageRoot.getByText('Avatar', { exact: true });
    const profileColumn = editorModel.pageRoot.getByText('Profile', { exact: true });

    await avatarColumn.dragTo(profileColumn);

    // Expect the "Avatar" column to continue to be of type "boolean" instead of "link"

    await expect(
      editorModel.pageRoot
        .getByRole('row', {
          name: '1 Todd Breitenberg International http://spotless-octopus.name',
        })
        .getByTestId('CheckIcon'),
    ).toBeVisible();
  });
});<|MERGE_RESOLUTION|>--- conflicted
+++ resolved
@@ -15,11 +15,7 @@
     const editorModel = new ToolpadEditor(page);
     editorModel.goto();
 
-<<<<<<< HEAD
-  await editorModel.pageRoot.waitFor();
-=======
-    await editorModel.waitForOverlay();
->>>>>>> 01c5525f
+    await editorModel.pageRoot.waitFor();
 
     await expect(editorModel.pageRoot.getByText('value: {"test":"value"}')).toBeVisible();
     await expect(
