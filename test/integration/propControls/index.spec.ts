import * as path from 'path';
import { test, expect } from '../../playwright/localTest';
import { ToolpadEditor } from '../../models/ToolpadEditor';
import clickCenter from '../../utils/clickCenter';

test.describe('basic', () => {
  test.use({
    localAppConfig: {
      template: path.resolve(__dirname, './fixture-basic'),
      cmd: 'dev',
    },
  });

<<<<<<< HEAD
  const editorModel = new ToolpadEditor(page);
  await editorModel.goto(app.id);
=======
  test('can control component prop values in properties control panel', async ({ page }) => {
    const editorModel = new ToolpadEditor(page);

    await editorModel.goto();
>>>>>>> 01c5525f

    await editorModel.pageRoot.waitFor();

    await editorModel.waitForOverlay();

    const canvasInputLocator = editorModel.appCanvas.locator('input');

    // Verify that initial prop control values are correct

    const firstInputLocator = canvasInputLocator.first();
    await clickCenter(page, firstInputLocator);

    await editorModel.componentEditor
      .locator('h6:has-text("Text field")')
      .waitFor({ state: 'visible' });

    const labelControlInput = editorModel.componentEditor.getByLabel('label', { exact: true });

    const labelControlInputValue = await labelControlInput.inputValue();

<<<<<<< HEAD
  // Change component prop values directly
  const TEST_VALUE_1 = 'value1';
  const valueControl = editorModel.componentEditor.getByLabel('value', { exact: true });
  expect(await valueControl.inputValue()).not.toBe(TEST_VALUE_1);
  await firstInputLocator.fill(TEST_VALUE_1);
  await expect(valueControl).toHaveValue(TEST_VALUE_1);
=======
    expect(labelControlInputValue).toBe('textField1');
>>>>>>> 01c5525f

    // Change component prop values directly
    const TEST_VALUE_1 = 'value1';
    const valueControl = editorModel.componentEditor.getByLabel('value', { exact: true });
    expect(await valueControl.inputValue()).not.toBe(TEST_VALUE_1);
    await firstInputLocator.fill(TEST_VALUE_1);
    expect(await valueControl.inputValue()).toBe(TEST_VALUE_1);

    // Change component prop values through controls
    const TEST_VALUE_2 = 'value2';
    const inputByLabel = editorModel.appCanvas.getByLabel(TEST_VALUE_2, { exact: true });
    await expect(inputByLabel).toHaveCount(0);
    await labelControlInput.click();
    await labelControlInput.fill('');
    await labelControlInput.fill(TEST_VALUE_2);

    await inputByLabel.waitFor({ state: 'visible' });
  });
});

test.describe('default values', () => {
  test.use({
    localAppConfig: {
      template: path.resolve(__dirname, './fixture-defaults'),
      cmd: 'dev',
    },
  });

  test('changing defaultValue resets controlled value', async ({ page }) => {
    const editorModel = new ToolpadEditor(page);
    await editorModel.goto();

<<<<<<< HEAD
  await editorModel.pageRoot.waitFor();
=======
    await editorModel.waitForOverlay();
>>>>>>> 01c5525f

    const firstInput = editorModel.appCanvas.locator('input').nth(0);
    const secondInput = editorModel.appCanvas.locator('input').nth(1);

    await secondInput.focus();

    await page.keyboard.type('Extra');

    await expect(firstInput).toHaveValue('defaultTwoExtra');

    await firstInput.focus();

    await page.keyboard.type('Value');

    await expect(firstInput).toHaveValue('defaultTwoExtraValue');

    clickCenter(page, secondInput);

    await editorModel.componentEditor.getByLabel('defaultValue', { exact: true }).fill('New');

<<<<<<< HEAD
  await expect(firstInput).toHaveValue('New');
  await expect(secondInput).toHaveValue('New');
});

test('cannot change controlled component prop values', async ({ page, api }) => {
  const dom = await readJsonFile(path.resolve(__dirname, './domInput.json'));

  const app = await api.mutation.createApp(`App ${generateId()}`, {
    from: { kind: 'dom', dom },
  });

  const editorModel = new ToolpadEditor(page);
  await editorModel.goto(app.id);

  await editorModel.pageRoot.waitFor();

  const input = editorModel.appCanvas.locator('input').first();
  await clickCenter(page, input);

  await editorModel.componentEditor
    .locator('h6:has-text("Text field")')
    .waitFor({ state: 'visible' });

  const valueControl = editorModel.componentEditor.getByLabel('value', { exact: true });
  await expect(valueControl).toBeDisabled();
=======
    await expect(firstInput).toHaveValue('New');
    await expect(secondInput).toHaveValue('New');
  });
>>>>>>> 01c5525f
});<|MERGE_RESOLUTION|>--- conflicted
+++ resolved
@@ -11,19 +11,12 @@
     },
   });
 
-<<<<<<< HEAD
-  const editorModel = new ToolpadEditor(page);
-  await editorModel.goto(app.id);
-=======
   test('can control component prop values in properties control panel', async ({ page }) => {
     const editorModel = new ToolpadEditor(page);
 
     await editorModel.goto();
->>>>>>> 01c5525f
 
     await editorModel.pageRoot.waitFor();
-
-    await editorModel.waitForOverlay();
 
     const canvasInputLocator = editorModel.appCanvas.locator('input');
 
@@ -40,23 +33,14 @@
 
     const labelControlInputValue = await labelControlInput.inputValue();
 
-<<<<<<< HEAD
-  // Change component prop values directly
-  const TEST_VALUE_1 = 'value1';
-  const valueControl = editorModel.componentEditor.getByLabel('value', { exact: true });
-  expect(await valueControl.inputValue()).not.toBe(TEST_VALUE_1);
-  await firstInputLocator.fill(TEST_VALUE_1);
-  await expect(valueControl).toHaveValue(TEST_VALUE_1);
-=======
     expect(labelControlInputValue).toBe('textField1');
->>>>>>> 01c5525f
 
     // Change component prop values directly
     const TEST_VALUE_1 = 'value1';
     const valueControl = editorModel.componentEditor.getByLabel('value', { exact: true });
     expect(await valueControl.inputValue()).not.toBe(TEST_VALUE_1);
     await firstInputLocator.fill(TEST_VALUE_1);
-    expect(await valueControl.inputValue()).toBe(TEST_VALUE_1);
+    await expect(valueControl).toHaveValue(TEST_VALUE_1);
 
     // Change component prop values through controls
     const TEST_VALUE_2 = 'value2';
@@ -82,11 +66,7 @@
     const editorModel = new ToolpadEditor(page);
     await editorModel.goto();
 
-<<<<<<< HEAD
-  await editorModel.pageRoot.waitFor();
-=======
-    await editorModel.waitForOverlay();
->>>>>>> 01c5525f
+    await editorModel.pageRoot.waitFor();
 
     const firstInput = editorModel.appCanvas.locator('input').nth(0);
     const secondInput = editorModel.appCanvas.locator('input').nth(1);
@@ -107,9 +87,9 @@
 
     await editorModel.componentEditor.getByLabel('defaultValue', { exact: true }).fill('New');
 
-<<<<<<< HEAD
-  await expect(firstInput).toHaveValue('New');
-  await expect(secondInput).toHaveValue('New');
+    await expect(firstInput).toHaveValue('New');
+    await expect(secondInput).toHaveValue('New');
+  });
 });
 
 test('cannot change controlled component prop values', async ({ page, api }) => {
@@ -133,9 +113,4 @@
 
   const valueControl = editorModel.componentEditor.getByLabel('value', { exact: true });
   await expect(valueControl).toBeDisabled();
-=======
-    await expect(firstInput).toHaveValue('New');
-    await expect(secondInput).toHaveValue('New');
-  });
->>>>>>> 01c5525f
 });