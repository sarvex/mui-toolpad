--- conflicted
+++ resolved
@@ -12,8 +12,6 @@
 
   test('can place new components from catalog', async ({ page }) => {
     const editorModel = new ToolpadEditor(page);
-
-    await editorModel.goto();
 
     await editorModel.pageRoot.waitFor();
 
@@ -48,11 +46,6 @@
   });
 });
 
-<<<<<<< HEAD
-  await editorModel.goto(app.id);
-
-  await editorModel.pageRoot.waitFor();
-=======
 test.describe('with fixture', () => {
   test.use({
     localAppConfig: {
@@ -60,7 +53,6 @@
       cmd: 'dev',
     },
   });
->>>>>>> 01c5525f
 
   test('can move elements in page', async ({ page }) => {
     const editorModel = new ToolpadEditor(page);
@@ -68,7 +60,7 @@
 
     await editorModel.goto();
 
-    await editorModel.waitForOverlay();
+    await editorModel.pageRoot.waitFor();
 
     const canvasMoveElementHandleSelector = `:has-text("${TEXT_FIELD_COMPONENT_DISPLAY_NAME}")[draggable]`;
 
@@ -77,13 +69,8 @@
       canvasMoveElementHandleSelector,
     );
 
-<<<<<<< HEAD
-  await expect(firstTextFieldLocator).toHaveValue('textField1');
-  await expect(secondTextFieldLocator).toHaveValue('textField2');
-=======
     const firstTextFieldLocator = canvasInputLocator.first();
     const secondTextFieldLocator = canvasInputLocator.nth(1);
->>>>>>> 01c5525f
 
     await firstTextFieldLocator.focus();
     await firstTextFieldLocator.fill('textField1');
@@ -100,14 +87,8 @@
 
     await clickCenter(page, firstTextFieldLocator);
 
-<<<<<<< HEAD
-  await expect(firstTextFieldLocator).toHaveValue('textField2');
-  await expect(secondTextFieldLocator).toHaveValue('textField1');
-});
-=======
     const secondTextFieldBoundingBox = await secondTextFieldLocator.boundingBox();
     expect(secondTextFieldBoundingBox).toBeDefined();
->>>>>>> 01c5525f
 
     const moveTargetX = secondTextFieldBoundingBox!.x + secondTextFieldBoundingBox!.width;
     const moveTargetY = secondTextFieldBoundingBox!.y + secondTextFieldBoundingBox!.height / 2;
@@ -125,13 +106,9 @@
   test('can delete elements from page', async ({ page }) => {
     const editorModel = new ToolpadEditor(page);
 
-<<<<<<< HEAD
-  await editorModel.pageRoot.waitFor();
-=======
     await editorModel.goto();
->>>>>>> 01c5525f
 
-    await editorModel.waitForOverlay();
+    await editorModel.pageRoot.waitFor();
 
     const canvasInputLocator = editorModel.appCanvas.locator('input');
 
